--- conflicted
+++ resolved
@@ -633,7 +633,6 @@
 }
 
 #[test]
-<<<<<<< HEAD
 fn intersect_equal_lengths() {
     let len = 109;
     let a_end = 59;
@@ -771,7 +770,8 @@
         assert!(!ab.contains(i));
     }
     assert_eq!(a_len, ab.len());
-=======
+}
+
 fn extend_on_empty() {
     let items: Vec<usize> = vec![2, 3, 5, 7, 11, 13, 17, 19, 23, 27, 29, 31, 37, 167];
     let mut fbs = FixedBitSet::with_capacity(0);
@@ -829,5 +829,4 @@
     println!("{0:?}\n{1:?}", fb.ones().collect::<Vec<usize>>(), dup.ones().collect::<Vec<usize>>());
     assert_eq!(fb.len(), dup.len());
     assert_eq!(fb.ones().collect::<Vec<usize>>(), dup.ones().collect::<Vec<usize>>());
->>>>>>> 85790ec9
 }